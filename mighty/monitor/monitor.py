"""
Monitors
--------

.. autosummary::
    :toctree: toctree/monitor

    Monitor
    MonitorEmbedding
    MonitorAutoencoder


Monitor Parameter Records
~~~~~~~~~~~~~~~~~~~~~~~~~

.. autosummary::
    :toctree: toctree/monitor

    ParamRecord
    ParamsDict

"""


from collections import UserDict, defaultdict

import numpy as np
import torch
import torch.nn as nn
import torch.utils.data
from sklearn.metrics import confusion_matrix

from mighty.monitor.accuracy import calc_accuracy, Accuracy
from mighty.monitor.batch_timer import timer, ScheduleExp
from mighty.monitor.mutual_info.stub import MutualInfoStub
from mighty.utils.var_online import VarianceOnline
from mighty.monitor.viz import VisdomMighty
from mighty.utils.common import clone_cpu
from mighty.utils.domain import MonitorLevel


class ParamRecord:
    """
    A parameter record, created by a monitor, that tracks parameter statistics
    like gradient variance, sign flips on update step, etc.

    Parameters
    ----------
    param : nn.Parameter
        Model parameter.
    monitor_level : MonitorLevel, optional
        The extent of keeping the statistics.
        Default: MonitorLevel.DISABLED

    """

    def __init__(self, param, monitor_level=MonitorLevel.DISABLED):
        self.param = param
        self.monitor_level = monitor_level
        self.grad_variance = VarianceOnline()
        self.variance = VarianceOnline()
        self.prev_data = None
        if monitor_level & MonitorLevel.SIGN_FLIPS:
            self.prev_data = clone_cpu(param.data)
        self.initial_data = None
        if monitor_level & MonitorLevel.WEIGHT_INITIAL_DIFFERENCE:
            self.initial_data = clone_cpu(param.data)
        self.initial_norm = param.data.float().norm(p=2).item()

    @staticmethod
    def count_sign_flips(new_data, prev_data):
        """
        Count the no. of sing flips in `prev_data -> new_data`.

        The default implementation is

        .. code-block:: python

            sum(new_data * prev_data)

        Parameters
        ----------
        new_data, prev_data : torch.Tensor
            New and previous tensors.

        Returns
        -------
        sign_flips : int
            The no. of signs flipped.
        """
        sign_flips = (new_data * prev_data < 0).sum().item()
        return sign_flips

    def update_signs(self):
        """
        Updates the number of sign flips by comparing with the previously
        stored tensor.

        Returns
        -------
        sign_flips : float
            Normalized number of sign flips in range ``[0, 1]``.

        """
        new_data = clone_cpu(self.param.data)
        if self.prev_data is None:
            # The user might turn on the advanced monitoring in the middle.
            self.prev_data = new_data
        sign_flips = self.count_sign_flips(new_data, self.prev_data)
        self.prev_data = new_data
        return sign_flips

    def update_grad_variance(self):
        """
        Updates the gradient variance, need for Signal-to-Noise ratio
        estimation.
        """
        if self.param.grad is not None:
            self.grad_variance.update(self.param.grad.data.cpu())

    def reset(self):
        """
        Resets the current state and all saved variables.
        """
        self.grad_variance.reset()
        self.variance.reset()


class ParamsDict(UserDict):
    """
    A dictionary that holds named `ParamRecord`s.
    """
    def __init__(self):
        super().__init__()
        self.sign_flips = defaultdict(int)
        self.n_updates = 0

    def reset(self):
        self.sign_flips.clear()
        self.n_updates = 0

    def batch_finished(self):
        """
        Batch finished callback that triggers `update*()` methods of the
        stored param records.
        """
        def filter_level(level: MonitorLevel):
            # filter by greater or equal to the Monitor level
            return (precord for precord in self.values()
                    if precord.monitor_level & level)

        self.n_updates += 1
        for precord in filter_level(MonitorLevel.SIGNAL_TO_NOISE):
            precord.update_grad_variance()
        for name, precord in self.items():
            if precord.monitor_level & MonitorLevel.SIGN_FLIPS:
                self.sign_flips[name] += precord.update_signs()
        for precord in filter_level(MonitorLevel.WEIGHT_SNR_TRACE):
            precord.variance.update(precord.param.data.cpu())

    def plot_sign_flips(self, viz, total=True):
        """
        Plots the no. of weight sign flips after a batch update. Refer to
        :func:`ParamRecord.update_signs`.

        Parameters
        ----------
        viz : VisdomMighty
            Visdom server instance.
        total : bool, optional
            Whether to sum across all the parameters (True) or plot individual
            parameter sign flips counts (False).
            Default: True
        """
        opts = dict(
            xlabel='Epoch',
            ylabel='Sign flips',
            title="Sign flips after optimizer.step()",
        )
        if total:
            sign_flips = sum(self.sign_flips.values()) / self.n_updates
        else:
            labels, sign_flips = zip(*self.sign_flips.items())
            sign_flips = np.divide(sign_flips, self.n_updates)
            opts['legend'] = list(labels)
        viz.line_update(y=sign_flips, opts=opts)


class Monitor:
    """
    Generic Monitor that provides meaningful statistics in interactive Visdom
    plots throughout training.

    Parameters
    ----------
    mutual_info : MutualInfo or None, optional
        The Mutual Information estimator (the same as in a trainer).
        Default: None
    normalize_inverse : NormalizeInverse or None, optional
        The inverse normalization transform, taken from a data loader.
        Default: None
    """

    n_classes_format_ytickstep_1 = 10

    def __init__(self, mutual_info=None, normalize_inverse=None):
        self.timer = timer
        self.viz = None
        self._advanced_monitoring_level = MonitorLevel.DISABLED
        self.normalize_inverse = normalize_inverse
        self.param_records = ParamsDict()
        if mutual_info is None:
            mutual_info = MutualInfoStub()
        self.mutual_info = mutual_info
        self.functions = []

    @property
    def is_active(self):
        """
        Returns
        -------
        bool
            Indicator whether a Visdom server is initialized or not.
        """
        return self.viz is not None

    def advanced_monitoring(self, level=MonitorLevel.DISABLED):
        """
        Sets the extent of monitoring.

        Parameters
        ----------
        level : MonitorLevel, optional
            New monitoring level to apply.
            * DISABLED - only basic metrics are computed (memory tolerable)
            * SIGNAL_TO_NOISE - track SNR of the gradients
            * FULL - SNR, sign flips, weight hist, weight diff
            Default: MonitorLevel.DISABLED

        Notes
        -----
        Advanced monitoring is memory consuming.

        """
        self._advanced_monitoring_level = level
        for param_record in self.param_records.values():
            param_record.monitor_level = level

    def open(self, env_name: str, offline=False):
        """
        Opens a Visdom server.

        Parameters
        ----------
        env_name : str
            Environment name.
        offline : bool
            Offline mode (True) or online (False).

        """
        self.viz = VisdomMighty(env=env_name, offline=offline)

    def log_model(self, model, space='-'):
        """
        Logs the model.

        Parameters
        ----------
        model : nn.Module
            A PyTorch model.
        space : str, optional
            A space substitution to correctly parse HTML later on.
            Default: '-'
        """
        lines = []
        for line in repr(model).splitlines():
            n_spaces = len(line) - len(line.lstrip())
            line = space * n_spaces + line
            lines.append(line)
        lines = '<br>'.join(lines)
        self.log(lines)

    def log_self(self):
        """
        Logs the monitor itself.
        """
        self.log(f"{self.__class__.__name__}("
                 f"level={self._advanced_monitoring_level})")

    def log(self, text):
        """
        Logs the text.

        Parameters
        ----------
        text : str
            Log text.
        """
        self.viz.log(text)

    def batch_finished(self, model):
        """
        Batch finished monitor callback.

        Parameters
        ----------
        model : nn.Module
            A model that has been trained the last epoch.

        """
        self.param_records.batch_finished()
        self.timer.tick()
        if self.timer.epoch == 0:
            self.batch_finished_first_epoch(model)

    @ScheduleExp()
    def batch_finished_first_epoch(self, model):
        """
        First batch finished monitor callback.

        Parameters
        ----------
        model : nn.Module
            A model that has been trained the last epoch.

        """
        # inspect the very beginning of the training progress
        self.mutual_info.force_update(model)
        self.update_mutual_info()
        self.update_gradient_signal_to_noise_ratio()

    def update_loss(self, loss, mode='batch'):
        """
        Update the loss plot with a new value.

        Parameters
        ----------
        loss : torch.Tensor
            Loss tensor. If None, do noting.
        mode : {'batch', 'epoch'}, optional
            The update mode.
            Default: 'batch'

        """
        if loss is None:
            return
        self.viz.line_update(loss.item(), opts=dict(
            xlabel='Epoch',
            ylabel='Loss',
            title=f'Loss'
        ), name=mode)

    def update_accuracy(self, accuracy, mode='batch'):
        """
        Update the accuracy plot with a new value.

        Parameters
        ----------
        accuracy : torch.Tensor or float
            Accuracy scalar.
        mode : {'batch', 'epoch'}, optional
            The update mode.
            Default: 'batch'

        """
        title = 'Accuracy'
        if isinstance(self, MonitorAutoencoder):
            # the ability to identify class ID given an embedding vector
            title = f"{title} embedding"
        self.viz.line_update(accuracy, opts=dict(
            xlabel='Epoch',
            ylabel='Accuracy',
            title=title
        ), name=mode)

    def clear(self):
        """
        Clear out all Visdom plots.
        """
        self.viz.close()

    def register_func(self, func):
        """
        Register a plotting function to call on the end of each epoch.

        The `func` must have only one argument `viz`, a Visdom instance.

        Parameters
        ----------
        func : callable
            User-provided plot function with one argument `viz`.

        """
        self.functions.append(func)

    def update_weight_histogram(self):
        """
        Update the model weights histogram.
        """
        if not self._advanced_monitoring_level & MonitorLevel.WEIGHT_HISTOGRAM:
            return
        for name, param_record in self.param_records.items():
            param_data = param_record.param.data.cpu()
            if param_data.numel() == 1:
                # not used since biases aren't tracked anymore
                self.viz.line_update(y=param_data.item(), opts=dict(
                    xlabel='Epoch',
                    ylabel='Value',
                    title='Layer biases',
                    name=name,
                ))
            else:
                self.viz.histogram(X=param_data.view(-1), win=name, opts=dict(
                    xlabel='Param value',
<<<<<<< HEAD
                    ylabel='# bins (distribution)',
=======
                    ylabel='Count',
>>>>>>> 27d37e02
                    title=name,
                ))

    def update_weight_trace_signal_to_noise_ratio(self):
        """
        Update the SNR, mean divided by std, of the model weights.

        If mean / std is large, the network is confident in which direction
        to "move". If mean / std is small, the network is making random walk.
        """
        if not self._advanced_monitoring_level & MonitorLevel.WEIGHT_SNR_TRACE:
            return
        for name, param_record in self.param_records.items():
            mean, std = param_record.variance.get_mean_std()
            snr = mean / std
            snr = snr[torch.isfinite(snr)]
            if snr.nelement() == 0:
                continue
            snr.pow_(2)
            snr.log10_().mul_(10)
            name = f"Weight SNR {name}"
            self.viz.histogram(X=snr.flatten(), win=name, opts=dict(
                xlabel='10 log10[(mean/std)^2], db',
                ylabel='# params (distribution)',
                title=name,
            ))

    def update_gradient_signal_to_noise_ratio(self):
        """
        Update the SNR, mean divided by std, of the model weight gradients.

        Similar to :func:`Monitor.update_weight_trace_signal_to_noise_ratio`
        but on a smaller time scale.
        """
        if not self._advanced_monitoring_level & MonitorLevel.SIGNAL_TO_NOISE:
            # SNR is not monitored
            return
        snr = []
        legend = []
        for name, param_record in self.param_records.items():
            param = param_record.param
            if param.grad is None:
                continue
            mean, std = param_record.grad_variance.get_mean_std()
            param_norm = param.data.norm(p=2).cpu()

            # matrix Frobenius norm is L2 norm
            mean = mean.norm(p=2) / param_norm
            std = std.norm(p=2) / param_norm

            snr.append(mean / std)
            legend.append(name)
            if self._advanced_monitoring_level == MonitorLevel.FULL:
                if (std == 0).all():
                    # skip the first update
                    continue
                self.viz.line_update(y=[mean, std], opts=dict(
                    xlabel='Epoch',
                    ylabel='Normalized Mean and STD',
                    title=f'Gradient Mean and STD: {name}',
                    legend=['||Mean(∇Wi)||', '||STD(∇Wi)||'],
                    xtype='log',
                    ytype='log',
                ))
        if any(snr) and np.isfinite(snr).all():
            snr.append(torch.tensor(1.))
            legend.append('phase-transition')
            self.viz.line_update(y=snr, opts=dict(
                xlabel='Epoch',
                ylabel='||Mean(∇Wi)|| / ||STD(∇Wi)||',
                title='Gradient Signal to Noise Ratio',
                legend=legend,
                xtype='log',
                ytype='log',
            ))

    def update_accuracy_epoch(self, labels_pred, labels_true, mode):
        """
        The callback to calculate and update the epoch accuracy from a batch
        of predicted and true class labels.

        Parameters
        ----------
        labels_pred, labels_true : (N,) torch.Tensor
            Predicted and true class labels.
        mode : str
            Update mode: 'batch' or 'epoch'.

        Returns
        -------
        accuracy : torch.Tensor
            A scalar tensor with one value - accuracy.
        """
        accuracy = calc_accuracy(labels_true, labels_pred)
        self.update_accuracy(accuracy=accuracy, mode=mode)
        title = f"Confusion matrix '{mode}'"
        if len(labels_true.unique()) <= self.n_classes_format_ytickstep_1:
            # don't plot huge matrices
            confusion = confusion_matrix(labels_true, labels_pred)
            self.viz.heatmap(confusion, win=title, opts=dict(
                title=title,
                xlabel='Predicted label',
                ylabel='True label',
            ))
        return accuracy

    def plot_explain_input_mask(self, model, mask_trainer, image, label,
                                win_suffix=''):
        """
        Plot the mask where the model is "looking at" to make decisions about
        the class label. Based on [1]_.

        Parameters
        ----------
        model : nn.Module
            The model.
        mask_trainer : MaskTrainer
            The instance of :class:`MaskTrainer`.
        image : torch.Tensor
            The input image to investigate and plot the mask on.
        label : int
            The class label to investigate.
        win_suffix : str, optional
            The unique window suffix to distinguish different scenarios.
            Default: ''

        References
        ----------
        .. [1] Fong, R. C., & Vedaldi, A. (2017). Interpretable explanations of
           black boxes by meaningful perturbation. In Proceedings of the IEEE
           International Conference on Computer Vision (pp. 3429-3437).

        """
        def forward_probability(image_example):
            with torch.no_grad():
                outputs = model(image_example.unsqueeze(dim=0))
            proba = mask_trainer.get_probability(outputs=outputs, label=label)
            return proba

        mask, image_perturbed, loss_trace = mask_trainer.train_mask(
            model=model, image=image, label_true=label)
        proba_original = forward_probability(image)
        proba_perturbed = forward_probability(image_perturbed)
        image, mask, image_perturbed = image.cpu(), mask.cpu(), \
                                       image_perturbed.cpu()
        if self.normalize_inverse is not None:
            image = self.normalize_inverse(image)
            image_perturbed = self.normalize_inverse(image_perturbed)
        image_masked = mask * image
        images_stacked = torch.stack(
            [image, mask, image_masked, image_perturbed], dim=0)
        images_stacked.clamp_(0, 1)
        self.viz.images(images_stacked, nrow=len(images_stacked),
                        win=f'masked images {win_suffix}', opts=dict(
                title=f"Masked image decreases neuron '{label}' probability "
                      f"{proba_original:.4f} -> {proba_perturbed:.4f}"
            ))
        self.viz.line(Y=loss_trace, X=np.arange(1, len(loss_trace) + 1),
                      win=f'mask loss {win_suffix}', opts=dict(
                xlabel='Iteration',
                title='Mask loss'
            ))

    def update_mutual_info(self):
        """
        Update the mutual info.
        """
        self.mutual_info.plot(self.viz)

    def epoch_finished(self):
        """
        Epoch finished callback.
        """
        self.update_mutual_info()
        for monitored_function in self.functions:
            monitored_function(self.viz)
        self.update_grad_norm()
        self.update_gradient_signal_to_noise_ratio()
        if self._advanced_monitoring_level & MonitorLevel.SIGN_FLIPS:
            self.param_records.plot_sign_flips(self.viz)
        self.param_records.reset()
        self.update_initial_difference()
        self.update_weight_trace_signal_to_noise_ratio()
        self.update_weight_histogram()
        self.reset()

    def reset(self):
        """
        Reset the parameter records statistics.
        """
        for precord in self.param_records.values():
            precord.reset()

    def register_layer(self, layer: nn.Module, prefix: str):
        """
        Register a layer to monitor.

        Parameters
        ----------
        layer : nn.Module
            A model layer.
        prefix : str
            The layer name.
        """
        for name, param in layer.named_parameters(prefix=prefix):
            if param.requires_grad and not name.endswith('.bias'):
                self.param_records[name] = ParamRecord(
                    param,
                    monitor_level=self._advanced_monitoring_level
                )

    def update_initial_difference(self):
        """
        Update the L1 normalized difference between the current and starting
        weights (before training).
        """
        if not self._advanced_monitoring_level \
                & MonitorLevel.WEIGHT_INITIAL_DIFFERENCE:
            return
        legend = []
        dp_normed = []
        for name, precord in self.param_records.items():
            legend.append(name)
            if precord.initial_data is None:
                precord.initial_data = precord.param.data.cpu().clone()
            dp = precord.param.data.cpu() - precord.initial_data
            dp = dp.float().norm(p=2) / precord.initial_norm
            dp_normed.append(dp)
        self.viz.line_update(y=dp_normed, opts=dict(
            xlabel='Epoch',
            ylabel='||W - W_initial|| / ||W_initial||',
            title='How far are the current weights from the initial?',
            legend=legend,
        ))

    def update_grad_norm(self):
        """
        Update the parameters gradient norm.
        """
        grad_norms = []
        legend = []
        for name, param_record in self.param_records.items():
            grad = param_record.param.grad
            if grad is not None:
                grad_norms.append(grad.norm(p=2).cpu())
                legend.append(name)
        if len(grad_norms) > 0:
            self.viz.line_update(y=grad_norms, opts=dict(
                xlabel='Epoch',
                ylabel='Gradient norm, L2',
                title='Gradient norm',
                legend=legend,
            ))

    def plot_psnr(self, psnr, mode='train'):
        """
        If given, plot the Peak Signal to Noise Ratio.

        Used in training autoencoders.

        Parameters
        ----------
        psnr : torch.Tensor or float
            The Peak Signal to Noise Ratio scalar.
        mode : {'train', 'test'}, optional
            The update mode.
            Default: 'train'
        """
        self.viz.line_update(y=psnr, opts=dict(
            xlabel='Epoch',
            ylabel='PSNR',
            title='Peak signal-to-noise ratio',
        ), name=mode)


class MonitorEmbedding(Monitor):
    """
    A monitor for :class:`mighty.trainer.TrainerEmbedding`.
    """

    def update_sparsity(self, sparsity, mode):
        """
        Update the L1 sparsity of the hidden layer activations.

        Parameters
        ----------
        sparsity : torch.Tensor or float
            Sparsity scalar.
        mode : {'train', 'test'}
            The update mode.

        """
        # L1 sparsity
        self.viz.line_update(y=sparsity, opts=dict(
            xlabel='Epoch',
            ylabel='L1 norm / size',
            title='Output L1 sparsity',
        ), name=mode)

    def embedding_hist(self, activations):
        """
        Plots embedding activations histogram.

        Parameters
        ----------
        activations : (N,) torch.Tensor
            The averaged embedding vector.
        """
        if activations is None:
            return
        title = "Embedding activations hist"
        self.viz.histogram(X=activations.flatten(), win=title, opts=dict(
            xlabel='Neuron value',
            ylabel='Count',
            title=title,
            ytype='log',
        ))

    def update_pairwise_dist(self, mean, std):
        r"""
        Updates L1 mean pairwise distance and intra-STD of embedding centroids.

        .. math::
            \text{inter-distance} = \frac{pdist(\text{mean}, p=1)}
            {||\text{mean}||_1}

            \text{intra-STD} = \frac{||\text{std}||_1}{||\text{mean}||_1},

        where :math:`||x||_1 = \frac{\sum_{ij}{|x_{ij}|}}{C}`.

        When these two metrics equalize, the feature vectors, embeddings,
        become indistinguishable. We want :math:`\text{inter-distance}` to be
        high and :math:`\text{intra-STD}` to keep low.

        Parameters
        ----------
        mean, std : torch.Tensor
            Tensors of shape `(C, V)`.
            The mean and standard deviation of `C` clusters (vectors of size
            `V`).

        Returns
        -------
        torch.Tensor
            A scalar, a proxy to signal-to-noise ratio defined as

            .. math::
                \frac{\text{inter-distance}}{\text{intra-STD}}

        """
        if mean is None:
            return

        l1_norm = mean.norm(p=1, dim=1).mean()
        pdist = torch.pdist(mean, p=1).mean() / l1_norm
        std = std.norm(p=1, dim=1).mean() / l1_norm
        self.viz.line_update(y=[pdist.item(), std.item()], opts=dict(
            xlabel='Epoch',
            ylabel='Mean pairwise distance (normalized) and STD',
            legend=['inter-distance', 'intra-STD'],
            title='How much do patterns differ in L1 measure?',
        ))
        return pdist / std

    def clusters_heatmap(self, mean, std, save=False):
        """
        Cluster centers distribution heatmap.

        Parameters
        ----------
        mean, std : torch.Tensor
            Tensors of shape `(C, V)`.
            The mean and standard deviation of `C` clusters (vectors of size
            `V`).

        """
        if mean is None:
            return
        if mean.shape != std.shape:
            raise ValueError("The mean and std must have the same shape and "
                             "come from VarianceOnline.get_mean_std().")

        n_classes = mean.shape[0]
        win = "Embedding activations heatmap"
        opts = dict(
            title=f"{win}. Epoch {self.timer.epoch}",
            xlabel='Neuron ID',
            ylabel='Label',
            rownames=list(map(str, range(n_classes))),
        )
        if n_classes <= self.n_classes_format_ytickstep_1:
            opts.update(ytickstep=1)
        self.viz.heatmap(mean.cpu(), win=win, opts=opts)
        if save:
            self.viz.heatmap(mean.cpu(),
                             win=f"{win}. Epoch {self.timer.epoch}",
                             opts=opts)

    def update_l1_neuron_norm(self, l1_norm: torch.Tensor):
        """
        Update the L1 neuron norm heatmap, normalized by the batch size.

        Useful to explore which neurons are "dead" and which - "super active".

        Parameters
        ----------
        l1_norm : (V,) torch.Tensor
            L1 norm per neuron in a hidden layer.
        """
        l1_norm = l1_norm.unsqueeze(dim=0)
        title = 'Neuron L1 norm'
        self.viz.heatmap(l1_norm, win=title, opts=dict(
            title=title,
            xlabel='Neuron ID',
            rownames=['Last layer'],
            width=None,
            height=200,
        ))


class MonitorAutoencoder(MonitorEmbedding):
    """
    A monitor for :class:`mighty.trainer.TrainerAutoencoder`.
    """

    def plot_autoencoder(self, images, reconstructed, *tensors, labels=(),
                         normalize_inverse=True, n_show=10, mode='train'):
        """
        Plot autoencoder reconstructed samples.

        Parameters
        ----------
        images, reconstructed : (B, C, H, W) torch.Tensor
            A batch of input and reconstructed images.
        *tensors : (B, C, H, W) torch.Tensor
            Other tensors of the same size, showing intermediate steps.
        labels : tuple of str, optional
            The labels of additional `tensors`.
        normalize_inverse : bool, optional
            Perform inverse normalization to the input samples to show images
            in the original input domain rather than zero-mean unit-variance
            normalized representation.
            Default: True
        n_show : int, optional
            The number of samples to show.
            Default: 10
        mode : {'train', 'test'}
            The update mode.
            Default: 'train'

        """
        if images.shape != reconstructed.shape:
            raise ValueError("Input & reconstructed image shapes differ")
        n_take = 10 if n_show == 'all' else n_show
        n_take = min(images.shape[0], n_take)
        combined = [images, reconstructed, *tensors]
        combined = [t.cpu() for t in combined]
        if n_show == 'all':
            combined = [t.split(n_take) for t in combined]
        else:
            combined = [[t[:n_show]] for t in combined]
        images_stacked = []
        for batch in zip(*combined):
            for tensor in batch:
                if normalize_inverse and self.normalize_inverse is not None:
                    tensor = self.normalize_inverse(tensor)
                images_stacked.append(tensor)
            empty_space = torch.ones_like(images_stacked[0])
            images_stacked.append(empty_space)
        images_stacked.pop()  # remove the last empty batch pad
        images_stacked = torch.cat(images_stacked, dim=0)
        images_stacked.clamp_(0, 1)
        labels = [f'[{mode.upper()}] Original (Top)', 'Reconstructed', *labels]
        self.viz.images(images_stacked,
                        nrow=n_take, win=f'autoencoder {mode}', opts=dict(
                title=' | '.join(labels),
                width=1000,
                height=None,
            ))

    def plot_reconstruction_error(self, pixel_missed, thresholds,
                                  optimal_id=None):
        """
        Plot the reconstruction pixel-wise error, depending on the threshold.

        When the input images can be considered as binary, like MNIST, this
        plot helps to choose the correct threshold that minimizes incorrectly
        reconstructed binary pixels count.

        Parameters
        ----------
        pixel_missed : (N,) torch.Tensor
            Incorrectly reconstructed pixels count.
        thresholds : (N,) torch.Tensor
            Used thresholds.
        optimal_id : int or None, optional
            The optimal threshold ID used as the "best" threshold. If None,
            set to ``pixel_missed.argmin()``.
        """
        title = "Reconstruction error"
        self.viz.line(Y=pixel_missed, X=thresholds, win=title, opts=dict(
            title=title,
            xlabel="reconstruct threshold",
            ylabel="#incorrect_pixels"
        ))
        if optimal_id is None:
            optimal_id = pixel_missed.argmin()
        self.viz.line_update(pixel_missed[optimal_id], opts=dict(
            title="Reconstruction error lowest",
            xlabel="Epoch",
            ylabel="min_thr #incorrect_pixels"
        ))
        self.viz.line_update(thresholds[optimal_id].item(), opts=dict(
            title="Reconstruction threshold",
            xlabel="Epoch",
            ylabel="Thr. that minimizes the error"
        ))<|MERGE_RESOLUTION|>--- conflicted
+++ resolved
@@ -412,11 +412,7 @@
             else:
                 self.viz.histogram(X=param_data.view(-1), win=name, opts=dict(
                     xlabel='Param value',
-<<<<<<< HEAD
                     ylabel='# bins (distribution)',
-=======
-                    ylabel='Count',
->>>>>>> 27d37e02
                     title=name,
                 ))
 
